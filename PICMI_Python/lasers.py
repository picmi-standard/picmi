--- conflicted
+++ resolved
@@ -44,29 +44,16 @@
     duration: float
         Duration of the Gaussian pulse [s], defined as :math:`\\tau` in the above formula
 
-<<<<<<< HEAD
-    focal_position: vector of length 3 of floats, default=[0,0,0]
+    propagation_direction: unit vector of length 3 of floats
+        Direction of propagation [1]
+
+    polarization_direction: unit vector of length 3 of floats
+        Direction of polarization [1]
+
+    focal_position: vector of length 3 of floats
         Position of the laser focus [m]
 
-    centroid_position: vector of length 3 of floats, default=[0,0,0]
-        Position of the laser centroid at time 0 [m]
-
-    propagation_direction: unit vector of length 3 of floats, default=[0,0,1]
-        Direction of propagation [1]
-
-    polarization_direction: unit vector of length 3 of floats, default=[1,0,0]
-=======
-    propagation_direction: unit vector of floats
-        Direction of propagation [1]
-
-    polarization_direction: unit vector of floats
->>>>>>> 01aa3eea
-        Direction of polarization [1]
-
-    focal_position: vector of floats
-        Position of the laser focus [m]
-
-    centroid_position: vector of floats
+    centroid_position: vector of length 3 of floats
         Position of the laser centroid at time 0 [m]
 
     a0: float
@@ -154,21 +141,14 @@
         the full field, including the oscillitory component.
         Parameters can be used in the expression with the values given as keyword arguments.
 
-<<<<<<< HEAD
-    propagation_direction: unit vector of length 3 of floats, default=[0,0,1]
-        Direction of propagation [1]
-
-    polarization_direction: unit vector of length 3 of floats, default=[1,0,0]
-=======
     wavelength: float
         Laser wavelength.
         This should be built into the expression, but some codes require a specified value for numerical purposes.
 
-    propagation_direction: unit vector of floats
+    propagation_direction: unit vector of length 3 of floats
         Direction of propagation [1]
 
-    polarization_direction: unit vector of floats
->>>>>>> 01aa3eea
+    polarization_direction: unit vector of length 3 of floats
         Direction of polarization [1]
 
     amax: float, optional
